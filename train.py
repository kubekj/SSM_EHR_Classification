import wandb
import argparse
import json
import itertools
import torch
import os
import numpy as np
import torch.nn.functional as F

from pathlib import Path
from datetime import datetime

from sklearn.metrics import average_precision_score, accuracy_score, roc_auc_score
from torch import nn
from torch.nn.utils.rnn import pad_sequence
from torch.utils.data import DataLoader, Dataset

from models.dssm import DSSM


class PhysionetDataset(Dataset):
    def __init__(self, data):
        self.data = data

    def __len__(self):
        return len(self.data)

    def __getitem__(self, idx):
        record = self.data[idx]
        return (
            torch.tensor(record['ts_values'], dtype=torch.float32),
            torch.tensor(record['static'], dtype=torch.float32),
            torch.tensor(record['labels'], dtype=torch.long),
            len(record['ts_times'])
        )


class MetricsTracker:
    def __init__(self):
        self.reset()

    def reset(self):
        self.loss = 0.0
        self.predictions = []
        self.targets = []
        self.pred_probs = []
        self.num_samples = 0

    def update(self, loss, outputs, targets, batch_size):
        self.loss += loss * batch_size
        self.num_samples += batch_size

        pred_probs = F.softmax(outputs, dim=1)
        predictions = torch.argmax(outputs, dim=1)

        self.predictions.extend(predictions.cpu().detach().numpy())
        self.targets.extend(targets.cpu().detach().numpy())
        self.pred_probs.extend(pred_probs[:, 1].cpu().detach().numpy())

    def get_metrics(self):
        return {
            'loss': self.loss / self.num_samples,
            'accuracy': accuracy_score(self.targets, self.predictions),
            'auprc': average_precision_score(self.targets, self.pred_probs),
            'auroc': roc_auc_score(self.targets, self.pred_probs)
        }


class EarlyStopping:
    def __init__(self, patience=10, min_delta=0, verbose=False):
        self.patience = patience
        self.min_delta = min_delta
        self.verbose = verbose
        self.counter = 0
        self.best_loss = None
        self.early_stop = False
        self.val_loss_min = float('inf')

    def __call__(self, val_loss, model):
        if self.best_loss is None:
            self.best_loss = val_loss
        elif val_loss > self.best_loss + self.min_delta:
            self.counter += 1
            if self.verbose:
                print(f'EarlyStopping counter: {self.counter} out of {self.patience}')
            if self.counter >= self.patience:
                self.early_stop = True
        else:
            self.best_loss = val_loss
            self.counter = 0


def train_epoch(model, loader, optimizer, criterion, device, tracker):
    model.train()
    tracker.reset()

    for batch in loader:
        temporal_batch, static_batch, target_batch, seq_lengths = [
            x.to(device) for x in batch
        ]

        optimizer.zero_grad()
        outputs = model(temporal_batch, static_batch, seq_lengths)
        loss = criterion(outputs, target_batch)

        loss.backward()
        torch.nn.utils.clip_grad_norm_(model.parameters(), max_norm=1.0)
        optimizer.step()

        tracker.update(loss.item(), outputs, target_batch, temporal_batch.size(0))

    return tracker.get_metrics()


def evaluate_model(model, loader, criterion, device, tracker):
    model.eval()
    tracker.reset()

    with torch.no_grad():
        for batch in loader:
            temporal_batch, static_batch, target_batch, seq_lengths = [
                x.to(device) for x in batch
            ]

            outputs = model(temporal_batch, static_batch, seq_lengths)
            loss = criterion(outputs, target_batch)

            tracker.update(loss.item(), outputs, target_batch, temporal_batch.size(0))

    return tracker.get_metrics()


def create_data_loader(data, batch_size, shuffle=True):
    dataset = PhysionetDataset(data)
    return DataLoader(
        dataset,
        batch_size=batch_size,
        shuffle=shuffle,
        collate_fn=collate_fn
    )


def collate_fn(batch):
    ts_values, static, labels, lengths = zip(*batch)
    lengths = torch.tensor(lengths)
    ts_values_padded = pad_sequence(ts_values, batch_first=True)
    static = torch.stack(static)
    labels = torch.stack(labels)

    return ts_values_padded, static, labels, lengths


def load_split_data(split_number, base_path='P12data'):
    split_path = f'{base_path}/split_{split_number}'

    train_data = np.load(f'{split_path}/train_physionet2012_{split_number}.npy', allow_pickle=True)
    val_data = np.load(f'{split_path}/validation_physionet2012_{split_number}.npy', allow_pickle=True)
    test_data = np.load(f'{split_path}/test_physionet2012_{split_number}.npy', allow_pickle=True)

    return train_data, val_data, test_data


def setup_logging():
    """Setup logging directory and file"""
    log_dir = Path('logs')
    log_dir.mkdir(exist_ok=True)

    timestamp = datetime.now().strftime('%Y%m%d_%H%M%S')
    log_path = log_dir / f'training_log_{timestamp}.json'

    return log_path


def initialize_training(model_class, model_params, training_params, split, device):
    """Initialize all components needed for training"""
    train_data, val_data, test_data = load_split_data(split)

    dataloaders = {
        'train': create_data_loader(train_data, **training_params['loader_params']),
        'val': create_data_loader(val_data, **training_params['loader_params']),
        'test': create_data_loader(test_data, **training_params['loader_params'])
    }

    # Initialize model and training components
    model = model_class(**model_params).to(device)
    criterion = nn.CrossEntropyLoss(weight=torch.tensor(training_params['class_weights']).to(device))
    optimizer = torch.optim.Adam(
        model.parameters(),
        lr=training_params['learning_rate']
    )

    return model, dataloaders, criterion, optimizer


def train_split(split, model, dataloaders, criterion, optimizer, training_params, device):
    """Train model on a single data split"""
    tracker = MetricsTracker()
    early_stopping = EarlyStopping(**training_params['early_stopping'])
    best_val_loss = float('inf')
    best_model_state = None

    for epoch in range(training_params['num_epochs']):
        train_metrics = train_epoch(
            model, dataloaders['train'], optimizer, criterion, device, tracker
        )

        val_metrics = evaluate_model(
            model, dataloaders['val'], criterion, device, tracker
        )

        print(f"\nSplit {split}, Epoch {epoch + 1}/{training_params['num_epochs']}")
        print(f"Train Loss: {train_metrics['loss']:.4f}, Val Loss: {val_metrics['loss']:.4f}")
        print(f"Val AUROC: {val_metrics['auroc']:.4f}, Val AUPRC: {val_metrics['auprc']:.4f}")

        # Save best model
        if val_metrics['loss'] < best_val_loss:
            best_val_loss = val_metrics['loss']
            best_model_state = model.state_dict().copy()

        # Early stopping check
        early_stopping(val_metrics['loss'], model)
        if early_stopping.early_stop:
            print(f"Early stopping triggered at epoch {epoch}")
            break

    # Load best model for testing
    model.load_state_dict(best_model_state)

    # Final evaluation on test set
    test_metrics = evaluate_model(
        model, dataloaders['test'], criterion, device, tracker
    )

    return test_metrics


def calculate_final_metrics(splits_metrics):
    """Calculate mean and std of metrics across splits"""
    metrics_keys = ['loss', 'accuracy', 'auprc', 'auroc']
    final_metrics = {}

    for key in metrics_keys:
        values = [m[key] for m in splits_metrics]
        final_metrics[f'mean_{key}'] = float(np.mean(values))
        final_metrics[f'std_{key}'] = float(np.std(values))

    return final_metrics


def train_cross_validation(model_class, model_params, training_params, device, split_number=None):
    # Initialize wandb for the entire cross-validation run
    wandb.init(
        project="DSSM-Mortality",
        config={
            "model_params": model_params,
            "training_params": training_params,
        }
    )

    log_path = setup_logging()
    splits_metrics = []

    training_history = {
        'model_params': model_params,
        'training_params': training_params,
        'splits_metrics': [],
        'final_metrics': None
    }

    splits_to_run = [split_number] if split_number is not None else range(1, 6)

    for split in splits_to_run:
        print(f"\n=== Training on Split {split}/{len(splits_to_run)} ===")

        model, dataloaders, criterion, optimizer = initialize_training(
            model_class, model_params, training_params, split, device
        )

        split_metrics = train_split(
            split, model, dataloaders, criterion, optimizer,
            training_params, device
        )
        splits_metrics.append(split_metrics)

        training_history['splits_metrics'].append({
            'split': split,
            'metrics': split_metrics
        })

        # Log split results to wandb
        wandb.log({
            f"split_{split}/loss": split_metrics['loss'],
            f"split_{split}/accuracy": split_metrics['accuracy'],
            f"split_{split}/auprc": split_metrics['auprc'],
            f"split_{split}/auroc": split_metrics['auroc']
        })

        with open(log_path, 'w') as f:
            json.dump(training_history, f, indent=4)

        print(f"\nSplit {split} Test Metrics:")
        for k, v in split_metrics.items():
            print(f"{k}: {v:.4f}")

    final_metrics = calculate_final_metrics(splits_metrics)
    training_history['final_metrics'] = final_metrics

    # Log final cross-validation metrics
    wandb.log({
        "final/mean_loss": final_metrics['mean_loss'],
        "final/mean_accuracy": final_metrics['mean_accuracy'],
        "final/mean_auprc": final_metrics['mean_auprc'],
        "final/mean_auroc": final_metrics['mean_auroc'],
        "final/std_loss": final_metrics['std_loss'],
        "final/std_accuracy": final_metrics['std_accuracy'],
        "final/std_auprc": final_metrics['std_auprc'],
        "final/std_auroc": final_metrics['std_auroc']
    })

    with open(log_path, 'w') as f:
        json.dump(training_history, f, indent=4)

    wandb.finish()

    return final_metrics, splits_metrics


def define_parameter_grid():
    return {
        # Model parameters
        'hidden_size': [64, 128, 256, 512],  # Capacity of the model
        'num_layers': [2, 3, 4],  # Depth of LSTM
        'dropout_rate': [0.1, 0.15, 0.2, 0.25],   # Regularization strength

        # Training parameters
        'learning_rate': [0.005, 0.001, 0.0005, 0.0001],  # Regularization strength
        'batch_size': [32, 64, 128],  # Batch sizes

        'class_weights': [
            [1.0, 7.143],  # Original dataset ratio
            [1.0, 8.5],  # Slightly higher weight for minority class
            [1.0, 10.0],  # Strong emphasis on minority class
            [1.0, 6.0],  # Slightly lower weight to reduce false positives
            [1.0, 12.0]  # Very strong emphasis on minority class detection
        ]
    }


def calculate_combined_score(metrics):
    """Calculate a combined score giving higher weight to AUPRC due to class imbalance"""
    weights = {
        'mean_auroc': 0.3,
        'mean_auprc': 0.4,  # Higher weight due to class imbalance
        'mean_accuracy': 0.3
    }

    combined_score = (
            weights['mean_auroc'] * metrics['mean_auroc'] +
            weights['mean_auprc'] * metrics['mean_auprc'] +
            weights['mean_accuracy'] * metrics['mean_accuracy']
    )

    return combined_score


def train_with_grid_search(model_class, base_model_params, base_training_params, device):
    param_grid = define_parameter_grid()
    best_metrics = {'combined_score': 0}
    best_params = {}
    results = []

    param_values = [
        param_grid['hidden_size'],
        param_grid['num_layers'],
        param_grid['dropout_rate'],
        param_grid['learning_rate'],
        param_grid['batch_size'],
        param_grid['class_weights'],
        [True, False]
    ]
    param_combinations = list(itertools.product(*param_values))

    total_combinations = len(param_combinations)
    print(f"Total parameter combinations to try: {total_combinations}")

    for i, params in enumerate(param_combinations, 1):
        (hidden_size, num_layers, dropout, lr, batch_size,
         class_weights, bidirectional) = params

        model_params = base_model_params.copy()
        training_params = base_training_params.copy()

        model_params.update({
            'hidden_size': hidden_size,
            'num_layers': num_layers,
            'dropout_rate': dropout,
            'bidirectional': bidirectional
        })

        training_params.update({
            'learning_rate': lr,
            'class_weights': class_weights,
            'loader_params': {
                'batch_size': batch_size,
                'shuffle': True
            }
        })

        print(f"\nTrying combination {i}/{total_combinations}:")
        print(f"Parameters: hidden_size={hidden_size}, num_layers={num_layers}, "
              f"dropout={dropout}, lr={lr}, batch_size={batch_size}, "
              f"class_weights={class_weights}, bidirectional={bidirectional}")

        metrics, splits_metrics = train_cross_validation(
            model_class=model_class,
            model_params=model_params,
            training_params=training_params,
            device=device
        )

        combined_score = calculate_combined_score(metrics)
        metrics['combined_score'] = combined_score

        results.append({
            'params': {
                'hidden_size': hidden_size,
                'num_layers': num_layers,
                'dropout_rate': dropout,
                'learning_rate': lr,
                'batch_size': batch_size,
                'class_weights': class_weights,
                'bidirectional': bidirectional
            },
            'metrics': metrics,
            'splits_metrics': splits_metrics,
            'combined_score': combined_score
        })

        if combined_score > best_metrics['combined_score']:
            best_metrics = metrics
            best_params = results[-1]['params']
            print("\nNew best parameters found!")
            print(f"New best combined score: {combined_score:.4f}")
            print(f"AUROC: {metrics['mean_auroc']:.4f}")
            print(f"AUPRC: {metrics['mean_auprc']:.4f}")
            print(f"Accuracy: {metrics['mean_accuracy']:.4f}")

        save_path = 'grid_search_intermediate_results.json'
        intermediate_results = {
            'completed_combinations': i,
            'total_combinations': total_combinations,
            'current_best_params': best_params,
            'current_best_metrics': best_metrics,
            'all_results': results
        }
        with open(save_path, 'w') as f:
            json.dump(intermediate_results, f, indent=4)

    return best_params, best_metrics, results


def cross_validation():
    device = torch.device('cuda' if torch.cuda.is_available() else 'cpu')
    print(f"Using device: {device}")

    torch.manual_seed(42)
    np.random.seed(42)
    if torch.cuda.is_available():
        torch.cuda.manual_seed_all(42)

    model_params = {
        'input_size': 37,
        'hidden_size': 64,
        'static_input_size': 8,
        'num_classes': 2,
        'num_layers': 3,
        'dropout_rate': 0.1,
        'bidirectional': False
    }

    training_params = {
        'num_epochs': 100,
        'learning_rate': 0.001,
        'class_weights': [1.0, 6.0],
        'loader_params': {
            'batch_size': 32,
            'shuffle': True
        },
        'early_stopping': {
            'patience': 10,
            'min_delta': 0,
            'verbose': True
        }
    }

    final_metrics, splits_metrics = train_cross_validation(
        model_class=DSSM,
        model_params=model_params,
        training_params=training_params,
        device=device
    )

    print("\nFinal Cross-Validation Results:")
    print("Mean ± Std:")
    for metric, value in final_metrics.items():
        if metric.startswith('mean_'):
            base_metric = metric[5:]  # Remove 'mean_' prefix
            std_value = final_metrics[f'std_{base_metric}']
            print(f"{base_metric}: {value:.4f} ± {std_value:.4f}")


def grid_search():
    device = torch.device('cuda' if torch.cuda.is_available() else 'cpu')
    print(f"Using device: {device}")

    base_model_params = {
        'input_size': 37,
        'static_input_size': 8,
        'num_classes': 2,
        'num_layers': 2,
        'bidirectional': True
    }

    base_training_params = {
        'num_epochs': 100,
        'class_weights': [1.163, 7.143],
        'loader_params': {
            'batch_size': 32,
            'shuffle': True
        },
        'early_stopping': {
            'patience': 10,
            'min_delta': 0,
            'verbose': True
        }
    }

    best_params, best_metrics, all_results = train_with_grid_search(
        DSSM,
        base_model_params,
        base_training_params,
        device
    )

    results_path = Path('grid_search_results.json')
    with open(results_path, 'w') as f:
        json.dump({
            'best_params': best_params,
            'best_metrics': best_metrics,
            'all_results': all_results
        }, f, indent=4)

    print("\nBest parameters found:")
    print(json.dumps(best_params, indent=2))
    print("\nBest metrics achieved:")
    print(json.dumps(best_metrics, indent=2))

def get_wandb_key():
    wandb_key = os.getenv('WANDB_API_KEY')
    if not wandb_key:
        raise ValueError(
            "WANDB_API_KEY not found in environment variables. "
            "Please set it using: export WANDB_API_KEY='your-key'"
        )
    return wandb_key


if __name__ == "__main__":
<<<<<<< HEAD
    parser = argparse.ArgumentParser(description='DSSM Training')
    parser.add_argument('--mode', type=str, choices=['cross_validation', 'grid_search'],
                        default='cross_validation', help='Training mode')

    args = parser.parse_args()

    device = torch.device('cuda' if torch.cuda.is_available() else 'cpu')
    print(f"Using device: {device}")

    torch.manual_seed(42)
    np.random.seed(42)
    if torch.cuda.is_available():
        torch.cuda.manual_seed_all(42)

    if args.mode == 'cross_validation':
        # Setup wandb only for cross-validation
        try:
            wandb_key = get_wandb_key()
            wandb.login(key=wandb_key)
            print("Successfully logged into Weights & Biases!")
        except Exception as e:
            print(f"Error logging into Weights & Biases: {str(e)}")
            print("Continuing without W&B logging...")

        model_params = {
            'input_size': 37,
            'hidden_size': 64,
            'static_input_size': 8,
            'num_classes': 2,
            'num_layers': 3,
            'dropout_rate': 0.1,
            'bidirectional': False
        }

        training_params = {
            'num_epochs': 100,
            'learning_rate': 0.001,
            'class_weights': [1.0, 6.0],
            'loader_params': {
                'batch_size': 32,
                'shuffle': True
            },
            'early_stopping': {
                'patience': 10,
                'min_delta': 0,
                'verbose': True
            }
        }

        final_metrics, splits_metrics = train_cross_validation(
            model_class=DSSM,
            model_params=model_params,
            training_params=training_params,
            device=device
        )

        print("\nFinal Cross-Validation Results:")
        print("Mean ± Std:")
        for metric, value in final_metrics.items():
            if metric.startswith('mean_'):
                base_metric = metric[5:]
                std_value = final_metrics[f'std_{base_metric}']
                print(f"{base_metric}: {value:.4f} ± {std_value:.4f}")

    elif args.mode == 'grid_search':
        base_model_params = {
            'input_size': 37,
            'static_input_size': 8,
            'num_classes': 2,
            'num_layers': 2,
            'bidirectional': True
        }

        base_training_params = {
            'num_epochs': 100,
            'class_weights': [1.163, 7.143],
            'loader_params': {
                'batch_size': 32,
                'shuffle': True
            },
            'early_stopping': {
                'patience': 10,
                'min_delta': 0,
                'verbose': True
            }
        }

        best_params, best_metrics, all_results = train_with_grid_search(
            DSSM,
            base_model_params,
            base_training_params,
            device
        )

        results_path = Path('grid_search_results.json')
        with open(results_path, 'w') as f:
            json.dump({
                'best_params': best_params,
                'best_metrics': best_metrics,
                'all_results': all_results
            }, f, indent=4)

        print("\nBest parameters found:")
        print(json.dumps(best_params, indent=2))
        print("\nBest metrics achieved:")
        print(json.dumps(best_metrics, indent=2))
=======
    grid_search()
>>>>>>> dd894770
<|MERGE_RESOLUTION|>--- conflicted
+++ resolved
@@ -566,7 +566,6 @@
 
 
 if __name__ == "__main__":
-<<<<<<< HEAD
     parser = argparse.ArgumentParser(description='DSSM Training')
     parser.add_argument('--mode', type=str, choices=['cross_validation', 'grid_search'],
                         default='cross_validation', help='Training mode')
@@ -672,7 +671,4 @@
         print("\nBest parameters found:")
         print(json.dumps(best_params, indent=2))
         print("\nBest metrics achieved:")
-        print(json.dumps(best_metrics, indent=2))
-=======
-    grid_search()
->>>>>>> dd894770
+        print(json.dumps(best_metrics, indent=2))